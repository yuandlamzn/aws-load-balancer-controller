package annotations

import (
	"encoding/json"
	"fmt"
	"sort"
	"strconv"
	"strings"
	"time"

	"github.com/aws/aws-sdk-go/aws"
	"github.com/aws/aws-sdk-go/aws/awsutil"
	"github.com/aws/aws-sdk-go/service/ec2"
	"github.com/aws/aws-sdk-go/service/elbv2"
	"github.com/karlseguin/ccache"
	albec2 "github.com/kubernetes-sigs/aws-alb-ingress-controller/pkg/aws/ec2"
	albelbv2 "github.com/kubernetes-sigs/aws-alb-ingress-controller/pkg/aws/elbv2"
	"github.com/kubernetes-sigs/aws-alb-ingress-controller/pkg/config"
	albprom "github.com/kubernetes-sigs/aws-alb-ingress-controller/pkg/prometheus"
	"github.com/kubernetes-sigs/aws-alb-ingress-controller/pkg/util/log"
	util "github.com/kubernetes-sigs/aws-alb-ingress-controller/pkg/util/types"
	"github.com/prometheus/client_golang/prometheus"
	extensions "k8s.io/api/extensions/v1beta1"
)

var cache = ccache.New(ccache.Configure())

const (
	backendProtocolKey            = "alb.ingress.kubernetes.io/backend-protocol"
	certificateArnKey             = "alb.ingress.kubernetes.io/certificate-arn"
	connectionIdleTimeoutKey      = "alb.ingress.kubernetes.io/connection-idle-timeout"
	wafAclIdKey                   = "alb.ingress.kubernetes.io/waf-acl-id"
	healthcheckIntervalSecondsKey = "alb.ingress.kubernetes.io/healthcheck-interval-seconds"
	healthcheckPathKey            = "alb.ingress.kubernetes.io/healthcheck-path"
	healthcheckPortKey            = "alb.ingress.kubernetes.io/healthcheck-port"
	healthcheckProtocolKey        = "alb.ingress.kubernetes.io/healthcheck-protocol"
	healthcheckTimeoutSecondsKey  = "alb.ingress.kubernetes.io/healthcheck-timeout-seconds"
	healthyThresholdCountKey      = "alb.ingress.kubernetes.io/healthy-threshold-count"
	unhealthyThresholdCountKey    = "alb.ingress.kubernetes.io/unhealthy-threshold-count"
	inboundCidrsKey               = "alb.ingress.kubernetes.io/security-group-inbound-cidrs"
	portKey                       = "alb.ingress.kubernetes.io/listen-ports"
	schemeKey                     = "alb.ingress.kubernetes.io/scheme"
	sslPolicyKey                  = "alb.ingress.kubernetes.io/ssl-policy"
	ipAddressTypeKey              = "alb.ingress.kubernetes.io/ip-address-type"
	securityGroupsKey             = "alb.ingress.kubernetes.io/security-groups"
	subnetsKey                    = "alb.ingress.kubernetes.io/subnets"
	successCodesKey               = "alb.ingress.kubernetes.io/successCodes"
	tagsKey                       = "alb.ingress.kubernetes.io/tags"
	ignoreHostHeader              = "alb.ingress.kubernetes.io/ignore-host-header"
	targetGroupAttributesKey      = "alb.ingress.kubernetes.io/target-group-attributes"
	clusterTagKey                 = "tag:kubernetes.io/cluster"
	clusterTagValue               = "shared"
	albRoleTagKey                 = "tag:kubernetes.io/role/alb-ingress"
	albManagedSubnetsCacheKey     = "alb-managed-subnets"
	attributesKey                 = "alb.ingress.kubernetes.io/attributes"
)

// Annotations contains all of the annotation configuration for an ingress
type Annotations struct {
	BackendProtocol            *string
	CertificateArn             *string
	ConnectionIdleTimeout      int64
	WafAclId                   *string
	HealthcheckIntervalSeconds *int64
	HealthcheckPath            *string
	HealthcheckPort            *string
	HealthcheckProtocol        *string
	HealthcheckTimeoutSeconds  *int64
	HealthyThresholdCount      *int64
	UnhealthyThresholdCount    *int64
	InboundCidrs               util.Cidrs
	Ports                      []PortData
	Scheme                     *string
	IpAddressType              *string
	SecurityGroups             util.AWSStringSlice
	Subnets                    util.Subnets
	SuccessCodes               *string
	Tags                       []*elbv2.Tag
	IgnoreHostHeader           *bool
<<<<<<< HEAD
	SslPolicy                  *string
=======
	TargetGroupAttributes      albelbv2.TargetGroupAttributes
>>>>>>> 55f62108
	VPCID                      *string
	Attributes                 []*elbv2.LoadBalancerAttribute
}

type PortData struct {
	Port   int64
	Scheme string
}

type AnnotationFactory interface {
	ParseAnnotations(ingress *extensions.Ingress) (*Annotations, error)
}

type ValidatingAnnotationFactory struct {
	validator Validator
}

func NewValidatingAnnotationFactory(validator Validator) ValidatingAnnotationFactory {
	return ValidatingAnnotationFactory{validator: validator}
}

// ParseAnnotations validates and loads all the annotations provided into the Annotations struct.
// If there is an issue with an annotation, an error is returned. In the case of an error, the
// annotations are also cached, meaning there will be no reattempt to parse annotations until the
// cache expires or the value(s) change.
func (vf ValidatingAnnotationFactory) ParseAnnotations(ingress *extensions.Ingress) (*Annotations, error) {
	annotations := ingress.Annotations
	ingressNamespace := ingress.Namespace
	ingressName := ingress.Name
	clusterName := ingress.ClusterName
	if annotations == nil {
		return nil, fmt.Errorf("Necessary annotations missing. Must include at least %s, %s, %s", subnetsKey, securityGroupsKey, schemeKey)
	}

	sortedAnnotations := util.SortedMap(annotations)
	cacheKey := "annotations " + log.Prettify(sortedAnnotations)

	if badAnnotations := cacheLookup(cacheKey); badAnnotations != nil {
		return nil, fmt.Errorf("%v (cache hit)", badAnnotations.Value().(error).Error())
	}

	a := new(Annotations)
	for _, err := range []error{
		a.setBackendProtocol(annotations),
		a.setConnectionIdleTimeout(annotations),
		a.setCertificateArn(annotations, vf.validator),
		a.setHealthcheckIntervalSeconds(annotations),
		a.setHealthcheckPath(annotations),
		a.setHealthcheckPort(annotations),
		a.setHealthcheckProtocol(annotations),
		a.setHealthcheckTimeoutSeconds(annotations),
		a.setHealthyThresholdCount(annotations),
		a.setUnhealthyThresholdCount(annotations),
		a.setInboundCidrs(annotations, vf.validator),
		a.setPorts(annotations),
		a.setScheme(annotations, ingressNamespace, ingressName, vf.validator),
		a.setIpAddressType(annotations),
		a.setSecurityGroups(annotations, vf.validator),
		a.setSubnets(annotations, clusterName, vf.validator),
		a.setSuccessCodes(annotations),
		a.setTags(annotations),
		a.setIgnoreHostHeader(annotations),
		a.setWafAclId(annotations, vf.validator),
		a.setAttributes(annotations),
<<<<<<< HEAD
		a.setSslPolicy(annotations),
=======
		a.setTargetGroupAttributes(annotations),
>>>>>>> 55f62108
	} {
		if err != nil {
			cache.Set(cacheKey, err, 1*time.Hour)
			return nil, err
		}
	}
	return a, nil
}

func (a *Annotations) setAttributes(annotations map[string]string) error {
	var attrs []*elbv2.LoadBalancerAttribute
	var badAttrs []string
	rawAttrs := util.NewAWSStringSlice(annotations[attributesKey])

	for _, rawAttr := range rawAttrs {
		parts := strings.Split(*rawAttr, "=")
		switch {
		case *rawAttr == "":
			continue
		case len(parts) != 2:
			badAttrs = append(badAttrs, *rawAttr)
			continue
		}
		attrs = append(attrs, &elbv2.LoadBalancerAttribute{
			Key:   aws.String(parts[0]),
			Value: aws.String(parts[1]),
		})
	}
	a.Attributes = attrs

	if len(badAttrs) > 0 {
		return fmt.Errorf("Unable to parse `%s` into Key=Value pair(s)", strings.Join(badAttrs, ", "))
	}
	return nil
}

func (a *Annotations) setBackendProtocol(annotations map[string]string) error {
	if annotations[backendProtocolKey] == "" {
		a.BackendProtocol = aws.String("HTTP")
	} else {
		a.BackendProtocol = aws.String(annotations[backendProtocolKey])
	}
	return nil
}

func (a *Annotations) setCertificateArn(annotations map[string]string, validator Validator) error {
	if cert, ok := annotations[certificateArnKey]; ok {
		a.CertificateArn = aws.String(cert)
		if c := cacheLookup(cert); c == nil || c.Expired() {
			if err := validator.ValidateCertARN(a); err != nil {
				return err
			}
			cache.Set(cert, "success", 30*time.Minute)
		}
	}
	return nil
}

func (a *Annotations) setConnectionIdleTimeout(annotations map[string]string) error {
	i, err := strconv.ParseInt(annotations[connectionIdleTimeoutKey], 10, 64)
	if err != nil {
		if annotations[connectionIdleTimeoutKey] != "" {
			return err
		}
		return nil
	}
	// aws only accepts a range of 1-3600 seconds
	if i < 1 || i > 3600 {
		return fmt.Errorf("Invalid connection idle timeout provided must be within 1-3600 seconds. Was: %d", i)
	}
	a.ConnectionIdleTimeout = i
	return nil
}

func (a *Annotations) setHealthcheckIntervalSeconds(annotations map[string]string) error {
	i, err := strconv.ParseInt(annotations[healthcheckIntervalSecondsKey], 10, 64)
	if err != nil {
		if annotations[healthcheckIntervalSecondsKey] != "" {
			return err
		}
		a.HealthcheckIntervalSeconds = aws.Int64(15)
		return nil
	}
	a.HealthcheckIntervalSeconds = &i
	return nil
}

func (a *Annotations) setHealthcheckPath(annotations map[string]string) error {
	switch {
	case annotations[healthcheckPathKey] == "":
		a.HealthcheckPath = aws.String("/")
		return nil
	}
	a.HealthcheckPath = aws.String(annotations[healthcheckPathKey])
	return nil
}

func (a *Annotations) setHealthcheckPort(annotations map[string]string) error {
	switch {
	case annotations[healthcheckPortKey] == "":
		a.HealthcheckPort = aws.String("traffic-port")
		return nil
	}
	a.HealthcheckPort = aws.String(annotations[healthcheckPortKey])
	return nil
}

func (a *Annotations) setHealthcheckProtocol(annotations map[string]string) error {
	if annotations[healthcheckProtocolKey] != "" {
		a.HealthcheckProtocol = aws.String(annotations[healthcheckProtocolKey])
	}
	return nil
}

func (a *Annotations) setHealthcheckTimeoutSeconds(annotations map[string]string) error {
	i, err := strconv.ParseInt(annotations[healthcheckTimeoutSecondsKey], 10, 64)
	if err != nil {
		if annotations[healthcheckTimeoutSecondsKey] != "" {
			return err
		}
		a.HealthcheckTimeoutSeconds = aws.Int64(5)
		return nil
	}
	// If interval is set at our above timeout, AWS will reject targetgroup creation
	if i >= *a.HealthcheckIntervalSeconds {
		return fmt.Errorf("Healthcheck timeout must be less than healthcheck interval. Timeout was: %d. Interval was %d.",
			i, *a.HealthcheckIntervalSeconds)
	}
	a.HealthcheckTimeoutSeconds = &i
	return nil
}

func (a *Annotations) setHealthyThresholdCount(annotations map[string]string) error {
	i, err := strconv.ParseInt(annotations[healthyThresholdCountKey], 10, 64)
	if err != nil {
		if annotations[healthyThresholdCountKey] != "" {
			return err
		}
		a.HealthyThresholdCount = aws.Int64(2)
		return nil
	}
	a.HealthyThresholdCount = &i
	return nil
}

func (a *Annotations) setUnhealthyThresholdCount(annotations map[string]string) error {
	i, err := strconv.ParseInt(annotations[unhealthyThresholdCountKey], 10, 64)
	if err != nil {
		if annotations[unhealthyThresholdCountKey] != "" {
			return err
		}
		a.UnhealthyThresholdCount = aws.Int64(2)
		return nil
	}
	a.UnhealthyThresholdCount = &i
	return nil
}

// parsePorts takes a JSON array describing what ports and protocols should be used. When the JSON
// is empty, implying the annotation was not present, desired ports are set to the default. The
// default port value is 80 when a certArn is not present and 443 when it is.
func (a *Annotations) setPorts(annotations map[string]string) error {
	lps := []PortData{}
	// If port data is empty, default to port 80 or 443 contingent on whether a certArn was specified.
	if annotations[portKey] == "" {
		switch annotations[certificateArnKey] {
		case "":
			lps = append(lps, PortData{int64(80), "HTTP"})
		default:
			lps = append(lps, PortData{int64(443), "HTTPS"})
		}
		a.Ports = lps
		return nil
	}

	// Container to hold json in structured format after unmarshaling.
	c := []map[string]int64{}
	err := json.Unmarshal([]byte(annotations[portKey]), &c)
	if err != nil {
		return fmt.Errorf("%s JSON structure was invalid. %s", portKey, err.Error())
	}

	// Iterate over listeners in list. Validate port and protcol are correct, then inject them into
	// the list of ListenerPorts.
	for _, l := range c {
		for k, v := range l {
			// Verify port value is valid for ALB.
			// ALBS (from AWS): Ports need to be a number between 1 and 65535
			if v < 1 || v > 65535 {
				return fmt.Errorf("Invalid port provided. Must be between 1 and 65535. It was %d", v)
			}
			switch {
			case k == "HTTP":
				lps = append(lps, PortData{v, k})
			case k == "HTTPS":
				lps = append(lps, PortData{v, k})
			default:
				return fmt.Errorf("Invalid protocol provided. Must be HTTP or HTTPS and in order to use HTTPS you must have specified a certificate ARN")
			}
		}
	}

	a.Ports = lps
	return nil
}

func (a *Annotations) setInboundCidrs(annotations map[string]string, validator Validator) error {
	for _, inboundCidr := range util.NewAWSStringSlice(annotations[inboundCidrsKey]) {
		a.InboundCidrs = append(a.InboundCidrs, inboundCidr)
		if err := validator.ValidateInboundCidrs(a); err != nil {
			return err
		}
	}

	return nil
}

func (a *Annotations) setScheme(annotations map[string]string, ingressNamespace, ingressName string, validator Validator) error {
	switch {
	case annotations[schemeKey] == "":
		return fmt.Errorf(`Necessary annotations missing. Must include %s`, schemeKey)
	case annotations[schemeKey] != "internal" && annotations[schemeKey] != "internet-facing":
		return fmt.Errorf("ALB Scheme [%v] must be either `internal` or `internet-facing`", annotations[schemeKey])
	}
	a.Scheme = aws.String(annotations[schemeKey])
	cacheKey := fmt.Sprintf("scheme-%v-%s-%s-%s", config.RestrictScheme, config.RestrictSchemeNamespace, ingressNamespace, ingressName)
	if item := cacheLookup(cacheKey); item != nil {
		return nil
	}
	isValid := validator.ValidateScheme(a, ingressNamespace, ingressName)
	if !isValid {
		return fmt.Errorf("ALB scheme internet-facing not permitted for namespace/ingress: %s/%s", ingressNamespace, ingressName)
	}
	// only cache successes.
	// failures, returned as errors, will be cached up the stack in ParseAnnotations, the caller of this func.
	cache.Set(cacheKey, isValid, time.Minute*10)
	return nil
}

func (a *Annotations) setIpAddressType(annotations map[string]string) error {
	switch {
	case annotations[ipAddressTypeKey] == "":
		a.IpAddressType = aws.String("ipv4")
		return nil
	case annotations[ipAddressTypeKey] != "ipv4" && annotations[ipAddressTypeKey] != "dualstack":
		return fmt.Errorf("ALB IP Address Type [%v] must be either `ipv4` or `dualstack`", annotations[ipAddressTypeKey])
	}
	a.IpAddressType = aws.String(annotations[ipAddressTypeKey])
	return nil
}

func (a *Annotations) setSecurityGroups(annotations map[string]string, validator Validator) error {
	// no security groups specified means controller should manage them, if so return and sg will be
	// created and managed during reconcile.
	if _, ok := annotations[securityGroupsKey]; !ok {
		return nil
	}
	var names []*string

	for _, sg := range util.NewAWSStringSlice(annotations[securityGroupsKey]) {
		if strings.HasPrefix(*sg, "sg-") {
			a.SecurityGroups = append(a.SecurityGroups, sg)
			continue
		}

		item := cacheLookup(*sg)
		if item != nil {
			for i := range item.Value().([]string) {
				albprom.AWSCache.With(prometheus.Labels{"cache": "securitygroups", "action": "hit"}).Add(float64(1))
				a.SecurityGroups = append(a.SecurityGroups, &item.Value().([]string)[i])
			}
			continue
		}

		albprom.AWSCache.With(prometheus.Labels{"cache": "securitygroups", "action": "miss"}).Add(float64(1))
		names = append(names, sg)
	}

	if len(names) > 0 {
		var vpcIds []*string
		vpcId, err := albec2.EC2svc.GetVPCID()
		if err != nil {
			return err
		}
		vpcIds = append(vpcIds, vpcId)
		in := &ec2.DescribeSecurityGroupsInput{Filters: []*ec2.Filter{
			{
				Name:   aws.String("tag:Name"),
				Values: names,
			},
			{
				Name:   aws.String("vpc-id"),
				Values: vpcIds,
			},
		}}

		describeSecurityGroupsOutput, err := albec2.EC2svc.DescribeSecurityGroups(in)
		if err != nil {
			return fmt.Errorf("Unable to fetch security groups %v: %v", in.Filters, err)
		}

		for _, sg := range describeSecurityGroupsOutput.SecurityGroups {
			value, ok := util.EC2Tags(sg.Tags).Get("Name")
			if ok {
				if item := cacheLookup(value); item != nil {
					nv := append(item.Value().([]string), *sg.GroupId)
					cache.Set(value, nv, time.Minute*60)
				} else {
					sgIds := []string{*sg.GroupId}
					cache.Set(value, sgIds, time.Minute*60)
				}
				a.SecurityGroups = append(a.SecurityGroups, sg.GroupId)
			}
		}
	}

	sort.Sort(a.SecurityGroups)
	if len(a.SecurityGroups) == 0 {
		return fmt.Errorf("unable to resolve any security groups from annotation containing: [%s]", annotations[securityGroupsKey])
	}

	if c := cacheLookup(*a.SecurityGroups.Hash()); c == nil || c.Expired() {
		if err := validator.ValidateSecurityGroups(a); err != nil {
			return err
		}
		cache.Set(*a.SecurityGroups.Hash(), "success", 30*time.Minute)
	}

	return nil
}

func (a *Annotations) setSubnets(annotations map[string]string, clusterName string, validator Validator) error {
	var names []*string
	var out util.AWSStringSlice

	// if the subnet annotation isn't specified, lookup appropriate subnets to use
	if annotations[subnetsKey] == "" {

		// check to see if subnets already exist in cache, if so return those
		item := cacheLookup(albManagedSubnetsCacheKey)
		if item != nil {
			albprom.AWSCache.With(prometheus.Labels{"cache": "subnets", "action": "hit"}).Add(float64(1))
			a.Subnets = item.Value().(util.Subnets)
			return nil
		}
		albprom.AWSCache.With(prometheus.Labels{"cache": "subnets", "action": "miss"}).Add(float64(1))

		in := &ec2.DescribeSubnetsInput{Filters: []*ec2.Filter{
			{
				Name:   aws.String(fmt.Sprintf("%s/%s", clusterTagKey, clusterName)),
				Values: []*string{aws.String(clusterTagValue)},
			},
			{
				Name:   aws.String(albRoleTagKey),
				Values: []*string{},
			},
		}}
		o, err := albec2.EC2svc.DescribeSubnets(in)
		if err != nil {
			return fmt.Errorf("Unable to fetch subnets %v: %v", in.Filters, err)
		}

		useableSubnets := []*ec2.Subnet{}
		for _, subnet := range o.Subnets {
			if subnetIsUsable(subnet, useableSubnets) {
				useableSubnets = append(useableSubnets, subnet)
				out = append(out, subnet.SubnetId)
			}
		}

		if len(useableSubnets) < 2 {
			return fmt.Errorf("Retrieval of subnets failed to resolve 2 qualified subnets. Subnets must "+
				"contain the %s/%s tag with a value of %s and the %s tag signifying it should be used for ALBs "+
				"Additionally, there must be at least 2 subnets with unique availability zones as required by "+
				"ALBs. Either tag subnets to meet this requirement or use the subnets annotation on the "+
				"ingress resource to explicitly call out what subnets to use for ALB creation. The subnets "+
				"that did resolve were %v.", clusterTagKey, clusterName, clusterTagValue, albRoleTagKey,
				awsutil.Prettify(useableSubnets))
		}
		sort.Sort(out)
		a.Subnets = util.Subnets(out)
		cache.Set(albManagedSubnetsCacheKey, a.Subnets, time.Minute*60)
		return nil
	}

	for _, subnet := range util.NewAWSStringSlice(annotations[subnetsKey]) {
		if strings.HasPrefix(*subnet, "subnet-") {
			out = append(out, subnet)
			continue
		}

		item := cacheLookup(*subnet)
		if item != nil {
			for i := range item.Value().([]string) {
				albprom.AWSCache.With(prometheus.Labels{"cache": "subnets", "action": "hit"}).Add(float64(1))
				out = append(out, &item.Value().([]string)[i])
			}
			continue
		}
		albprom.AWSCache.With(prometheus.Labels{"cache": "subnets", "action": "miss"}).Add(float64(1))

		names = append(names, subnet)
	}

	if len(names) > 0 {
		var vpcIds []*string
		vpcId, err := albec2.EC2svc.GetVPCID()
		if err != nil {
			return err
		}
		vpcIds = append(vpcIds, vpcId)
		in := &ec2.DescribeSubnetsInput{Filters: []*ec2.Filter{
			{
				Name:   aws.String("tag:Name"),
				Values: names,
			},
			{
				Name:   aws.String("vpc-id"),
				Values: vpcIds,
			},
		}}

		describeSubnetsOutput, err := albec2.EC2svc.DescribeSubnets(in)
		if err != nil {
			return fmt.Errorf("Unable to fetch subnets %v: %v", in.Filters, err)
		}

		for _, subnet := range describeSubnetsOutput.Subnets {
			value, ok := util.EC2Tags(subnet.Tags).Get("Name")
			if ok {
				if item := cacheLookup(value); item != nil {
					nv := append(item.Value().([]string), *subnet.SubnetId)
					cache.Set(value, nv, time.Minute*60)
				} else {
					subnetIds := []string{*subnet.SubnetId}
					cache.Set(value, subnetIds, time.Minute*60)
				}
				out = append(out, subnet.SubnetId)
			}
		}
	}

	sort.Sort(out)
	if len(out) == 0 {
		return fmt.Errorf("unable to resolve any subnets from: %s", annotations[subnetsKey])
	}

	a.Subnets = util.Subnets(out)

	// Validate subnets
	if c := cacheLookup(a.Subnets.String()); c == nil || c.Expired() {
		if err := validator.ResolveVPCValidateSubnets(a); err != nil {
			return err
		}
		cache.Set(a.Subnets.String(), "success", 30*time.Minute)
	}

	return nil
}

// subnetIsUsable determines if the subnet shares the same availablity zone as a subnet in the
// existing list. If it does, false is returned as you cannot have albs provisioned to 2 subnets in
// the same availability zone.
func subnetIsUsable(new *ec2.Subnet, existing []*ec2.Subnet) bool {
	for _, subnet := range existing {
		if *new.AvailabilityZone == *subnet.AvailabilityZone {
			return false
		}
	}
	return true
}

func (a *Annotations) setSuccessCodes(annotations map[string]string) error {
	if annotations[successCodesKey] == "" {
		a.SuccessCodes = aws.String("200")
	} else {
		a.SuccessCodes = aws.String(annotations[successCodesKey])
	}
	return nil
}

func (a *Annotations) setTags(annotations map[string]string) error {
	var tags []*elbv2.Tag
	var badTags []string
	rawTags := util.NewAWSStringSlice(annotations[tagsKey])

	for _, rawTag := range rawTags {
		parts := strings.Split(*rawTag, "=")
		switch {
		case *rawTag == "":
			continue
		case len(parts) < 2:
			badTags = append(badTags, *rawTag)
			continue
		}
		tags = append(tags, &elbv2.Tag{
			Key:   aws.String(parts[0]),
			Value: aws.String(parts[1]),
		})
	}
	a.Tags = tags

	if len(badTags) > 0 {
		return fmt.Errorf("Unable to parse `%s` into Key=Value pair(s)", strings.Join(badTags, ", "))
	}
	return nil
}
func (a *Annotations) setTargetGroupAttributes(annotations map[string]string) error {
	var badAttrs []string
	rawAttrs := util.NewAWSStringSlice(annotations[targetGroupAttributesKey])

	a.TargetGroupAttributes.Set("deregistration_delay.timeout_seconds", "300")
	a.TargetGroupAttributes.Set("slow_start.duration_seconds", "0")
	a.TargetGroupAttributes.Set("stickiness.enabled", "false")
	a.TargetGroupAttributes.Set("stickiness.lb_cookie.duration_seconds", "86400")
	a.TargetGroupAttributes.Set("stickiness.type", "lb_cookie")

	for _, rawAttr := range rawAttrs {
		parts := strings.Split(*rawAttr, "=")
		switch {
		case *rawAttr == "":
			continue
		case len(parts) != 2:
			badAttrs = append(badAttrs, *rawAttr)
			continue
		}
		a.TargetGroupAttributes.Set(parts[0], parts[1])
	}

	if len(badAttrs) > 0 {
		return fmt.Errorf("Unable to parse `%s` into Key=Value pair(s)", strings.Join(badAttrs, ", "))
	}

	return nil
}

func (a *Annotations) setIgnoreHostHeader(annotations map[string]string) error {
	if ihh, err := strconv.ParseBool(annotations[ignoreHostHeader]); err == nil {
		a.IgnoreHostHeader = aws.Bool(ihh)
	} else {
		a.IgnoreHostHeader = aws.Bool(false)
	}
	return nil
}

func (a *Annotations) setWafAclId(annotations map[string]string, validator Validator) error {
	if waf_acl_id, ok := annotations[wafAclIdKey]; ok {
		a.WafAclId = aws.String(waf_acl_id)
		if c := cacheLookup(waf_acl_id); c == nil || c.Expired() {
			if err := validator.ValidateWafAclId(a); err != nil {
				cache.Set(waf_acl_id, "error", 1*time.Hour)
				return err
			}
			cache.Set(waf_acl_id, "success", 30*time.Minute)
		}
	}
	return nil
}

func (a *Annotations) setSslPolicy(annotations map[string]string, validator Validator) error {
	if sslPolicy, ok := annotations[sslPolicyKey]; ok {
		a.SslPolicy = aws.String(sslPolicy)
		if err := validator.ValidateSslPolicy(a); err != nil {
			return err
		}
	}
	return nil
}

func cacheLookup(key string) *ccache.Item {
	i := cache.Get(key)
	if i == nil || i.Expired() {
		return nil
	}
	return i
}<|MERGE_RESOLUTION|>--- conflicted
+++ resolved
@@ -77,11 +77,8 @@
 	SuccessCodes               *string
 	Tags                       []*elbv2.Tag
 	IgnoreHostHeader           *bool
-<<<<<<< HEAD
+	TargetGroupAttributes      albelbv2.TargetGroupAttributes
 	SslPolicy                  *string
-=======
-	TargetGroupAttributes      albelbv2.TargetGroupAttributes
->>>>>>> 55f62108
 	VPCID                      *string
 	Attributes                 []*elbv2.LoadBalancerAttribute
 }
@@ -146,11 +143,8 @@
 		a.setIgnoreHostHeader(annotations),
 		a.setWafAclId(annotations, vf.validator),
 		a.setAttributes(annotations),
-<<<<<<< HEAD
+		a.setTargetGroupAttributes(annotations),
 		a.setSslPolicy(annotations),
-=======
-		a.setTargetGroupAttributes(annotations),
->>>>>>> 55f62108
 	} {
 		if err != nil {
 			cache.Set(cacheKey, err, 1*time.Hour)
